use cargo_test_macro::cargo_test;
use std::{
    fs::{create_dir_all, read_to_string, File},
    io::Write,
};
use zip::ZipArchive;

mod harness;
use harness::{
    cargo_lambda_build, cargo_lambda_init, cargo_lambda_new, test_project, LambdaProjectExt,
};

#[cargo_test]
fn test_build_basic_function() {
    let (root, cmd) = cargo_lambda_new("test-basic-function");

    cmd.arg("--no-interactive")
        .arg("test-basic-function")
        .assert()
        .success();

    let project = test_project(root);
    cargo_lambda_build(project.root()).assert().success();

    let bin = project.lambda_function_bin("test-basic-function");
    assert!(bin.exists(), "{:?} doesn't exist", bin);
}

#[cargo_test]
fn test_build_basic_zip_function() {
    let (root, cmd) = cargo_lambda_new("test-basic-function");

    cmd.arg("--no-interactive")
        .arg("test-basic-function")
        .assert()
        .success();

    let project = test_project(root);
    cargo_lambda_build(project.root())
        .args(["--output-format", "zip"])
        .assert()
        .success();

    let bin = project
        .lambda_dir()
        .join("test-basic-function")
        .join("bootstrap.zip");
    assert!(bin.exists(), "{:?} doesn't exist", bin);
    let file = File::open(bin).expect("failed to open zip file");
    let mut zip = ZipArchive::new(file).expect("failed to initialize the zip archive");
    assert!(
        zip.by_name("bootstrap").is_ok(),
        "bootstrap is not in the zip archive. Files in zip: {:?}",
<<<<<<< HEAD
        zip.file_names()
            .collect::<Vec<&str>>()
            .join(", ")
=======
        zip.file_names().collect::<Vec<&str>>().join(", ")
>>>>>>> bcab56de
    );
}

#[cargo_test]
fn test_build_http_function() {
    let (root, cmd) = cargo_lambda_new("test-http-function");

    cmd.arg("--http")
        .arg("test-http-function")
        .assert()
        .success();

    let project = test_project(root);
    cargo_lambda_build(project.root()).assert().success();

    let bin = project.lambda_function_bin("test-http-function");
    assert!(bin.exists(), "{:?} doesn't exist", bin);
}

#[cargo_test]
fn test_build_http_feature_function() {
    let (root, cmd) = cargo_lambda_new("test-http-function");

    cmd.arg("--http-feature")
        .arg("apigw_rest")
        .arg("test-http-function")
        .assert()
        .success();

    let project = test_project(root);
    cargo_lambda_build(project.root()).assert().success();

    let bin = project.lambda_function_bin("test-http-function");
    assert!(bin.exists(), "{:?} doesn't exist", bin);
}

#[cargo_test]
fn test_build_event_type_function() {
    let (root, cmd) = cargo_lambda_new("test-event-type-function");

    cmd.arg("--event-type")
        .arg("s3::S3Event")
        .arg("test-event-type-function")
        .assert()
        .success();

    let project = test_project(root);
    cargo_lambda_build(project.root()).assert().success();

    let bin = project.lambda_function_bin("test-event-type-function");
    assert!(bin.exists(), "{:?} doesn't exist", bin);
}

#[cargo_test]
fn test_build_basic_extension() {
    let (root, cmd) = cargo_lambda_new("test-basic-extension");

    cmd.arg("--extension")
        .arg("test-basic-extension")
        .assert()
        .success();

    let project = test_project(root);
    cargo_lambda_build(project.root())
        .arg("--extension")
        .assert()
        .success();

    let bin = project.lambda_extension_bin("test-basic-extension");
    assert!(bin.exists(), "{:?} doesn't exist", bin);
}

#[cargo_test]
fn test_build_logs_extension() {
    let (root, cmd) = cargo_lambda_new("test-logs-extension");

    cmd.arg("--extension")
        .arg("--logs")
        .arg("test-logs-extension")
        .assert()
        .success();

    let project = test_project(root);
    cargo_lambda_build(project.root())
        .arg("--extension")
        .assert()
        .success();

    let bin = project.lambda_extension_bin("test-logs-extension");
    assert!(bin.exists(), "{:?} doesn't exist", bin);
}

#[cargo_test]
fn test_build_telemetry_extension() {
    let (root, cmd) = cargo_lambda_new("test-telemetry-extension");

    cmd.arg("--extension")
        .arg("--telemetry")
        .arg("test-telemetry-extension")
        .assert()
        .success();

    let project = test_project(root);
    cargo_lambda_build(project.root())
        .arg("--extension")
        .assert()
        .success();

    let bin = project.lambda_extension_bin("test-telemetry-extension");
    assert!(bin.exists(), "{:?} doesn't exist", bin);
}

#[cargo_test]
fn test_init_subcommand() {
    let (root, cmd) = cargo_lambda_init("test-basic-function");

    cmd.arg("--no-interactive").assert().success();
    assert!(root.join("Cargo.toml").exists(), "missing Cargo.toml");
    assert!(
        root.join("src").join("main.rs").exists(),
        "missing src/main.rs"
    );

    let project = test_project(root);
    cargo_lambda_build(project.root()).assert().success();

    let bin = project.lambda_function_bin("test-basic-function");
    assert!(bin.exists(), "{:?} doesn't exist", bin);
}

#[cargo_test]
fn test_init_subcommand_without_override() {
    let (root, cmd) = cargo_lambda_init("test-basic-function");
    let src = root.join("src");
    let main = src.join("main.rs");
    create_dir_all(src).expect("failed to create src directory");

    let mut main_file = File::create(&main).expect("failed to create main.rs file");
    let content = r#"fn main() {
        println!("Hello, world!");
    }"#;
    main_file
        .write_all(content.as_bytes())
        .expect("failed to create main content");
    main_file.flush().unwrap();

    cmd.arg("--no-interactive").assert().success();
    assert!(root.join("Cargo.toml").exists(), "missing Cargo.toml");
    assert!(
        root.join("src").join("main.rs").exists(),
        "missing src/main.rs"
    );

    let out = read_to_string(main).expect("failed to read main.rs file");
    assert_eq!(content, out);
}

#[cargo_test]
fn test_build_basic_zip_extension() {
    let (root, cmd) = cargo_lambda_new("test-basic-extension");

    cmd.arg("--extension")
        .arg("test-basic-extension")
        .assert()
        .success();

    let project = test_project(root);
    cargo_lambda_build(project.root())
        .arg("--extension")
        .args(["--output-format", "zip"])
        .assert()
        .success();

    let bin = project.lambda_extension_bin("test-basic-extension.zip");
    assert!(bin.exists(), "{:?} doesn't exist", &bin);
    let file = File::open(bin).expect("failed to open zip file");
    let mut zip = ZipArchive::new(file).expect("failed to initialize the zip archive");
    assert!(
        zip.by_name("extensions/test-basic-extension").is_ok(),
        "test-basic-extension is not in the zip archive. Files in zip: {:?}",
<<<<<<< HEAD
        zip.file_names()
            .collect::<Vec<&str>>()
            .join(", ")
=======
        zip.file_names().collect::<Vec<&str>>().join(", ")
>>>>>>> bcab56de
    );
}

#[cargo_test]
fn test_build_internal_zip_extension() {
    let (root, cmd) = cargo_lambda_new("test-internal-extension");

    cmd.arg("--extension")
        .arg("test-internal-extension")
        .assert()
        .success();

    let project = test_project(root);
    cargo_lambda_build(project.root())
        .arg("--extension")
        .arg("--internal")
        .args(["--output-format", "zip"])
        .assert()
        .success();

    let bin = project.lambda_extension_bin("test-internal-extension.zip");
    assert!(bin.exists(), "{:?} doesn't exist", &bin);
    let file = File::open(bin).expect("failed to open zip file");
    let mut zip = ZipArchive::new(file).expect("failed to initialize the zip archive");
    assert!(
        zip.by_name("test-internal-extension").is_ok(),
        "test-internal-extension is not in the zip archive. Files in zip: {:?}",
<<<<<<< HEAD
        zip.file_names()
            .collect::<Vec<&str>>()
            .join(", ")
=======
        zip.file_names().collect::<Vec<&str>>().join(", ")
>>>>>>> bcab56de
    );
}<|MERGE_RESOLUTION|>--- conflicted
+++ resolved
@@ -51,13 +51,7 @@
     assert!(
         zip.by_name("bootstrap").is_ok(),
         "bootstrap is not in the zip archive. Files in zip: {:?}",
-<<<<<<< HEAD
-        zip.file_names()
-            .collect::<Vec<&str>>()
-            .join(", ")
-=======
         zip.file_names().collect::<Vec<&str>>().join(", ")
->>>>>>> bcab56de
     );
 }
 
@@ -238,13 +232,7 @@
     assert!(
         zip.by_name("extensions/test-basic-extension").is_ok(),
         "test-basic-extension is not in the zip archive. Files in zip: {:?}",
-<<<<<<< HEAD
-        zip.file_names()
-            .collect::<Vec<&str>>()
-            .join(", ")
-=======
         zip.file_names().collect::<Vec<&str>>().join(", ")
->>>>>>> bcab56de
     );
 }
 
@@ -272,12 +260,6 @@
     assert!(
         zip.by_name("test-internal-extension").is_ok(),
         "test-internal-extension is not in the zip archive. Files in zip: {:?}",
-<<<<<<< HEAD
-        zip.file_names()
-            .collect::<Vec<&str>>()
-            .join(", ")
-=======
         zip.file_names().collect::<Vec<&str>>().join(", ")
->>>>>>> bcab56de
     );
 }