use crate::{
    requests::Action,
    state::RuntimeState,
    watcher::{FunctionData, WatcherConfig},
    CargoOptions,
};
use cargo_lambda_invoke::DEFAULT_PACKAGE_FUNCTION;
use std::sync::{Arc, Mutex};
use tokio::sync::mpsc::{self, Receiver, Sender};
use tokio_graceful_shutdown::SubsystemHandle;
use tracing::{error, info};
use watchexec::command::Program;
use watchexec_events::{Event, Priority};

pub(crate) async fn init_scheduler(
    subsys: &SubsystemHandle,
    state: RuntimeState,
    cargo_options: CargoOptions,
    watcher_config: WatcherConfig,
) -> Sender<Action> {
    let (req_tx, req_rx) = mpsc::channel::<Action>(100);

    subsys.start("lambda scheduler", move |s| async move {
        start_scheduler(s, state, cargo_options, watcher_config, req_rx).await;
        Ok::<_, std::convert::Infallible>(())
    });

    req_tx
}

async fn start_scheduler(
    subsys: SubsystemHandle,
    state: RuntimeState,
    cargo_options: CargoOptions,
    watcher_config: WatcherConfig,
    mut req_rx: Receiver<Action>,
) {
    let (function_tx, function_rx) = mpsc::channel::<FunctionData>(10);
    let (gc_tx, mut gc_rx) = mpsc::channel::<String>(10);
    let function_rx = Arc::new(Mutex::new(function_rx));

    let wx = crate::watcher::new(
        watcher_config.clone(),
        state.ext_cache.clone(),
        function_rx,
        gc_tx,
    )
    .await
    .expect("watcher to start");

    // Start watcher process and main scheduler loop.
    tokio::select! {
        res = wx.main() => match res {
            Ok(_) => {},
            Err(error) => {
                error!(?error, "failed to obtain watchexec task");
                subsys.request_global_shutdown();
            }
        },
        _ = {
            let wx = wx.clone();
            let subsys = subsys.clone();
            async move {
                loop {
                    tokio::select! {
                        Some(action) = req_rx.recv() => {
                            let start_function_name = match action {
                                Action::Invoke(req) => {
                                    match state.req_cache.upsert(req).await {
                                        Err(_) => None,
                                        Ok(v) => v,
                                    }
                                },
                                Action::Init => {
                                    state.req_cache.init(DEFAULT_PACKAGE_FUNCTION).await;
                                    Some(DEFAULT_PACKAGE_FUNCTION.into())
                                }
                            };

                            if watcher_config.start_function() {
                                if let Some(name) = start_function_name {
                                    let runtime_api = format!("{}/{}", &state.server_addr, &name);
                                    info!(function = name, "starting new lambda");
                                    let function_data =
                                        function_data(name, runtime_api, cargo_options.clone());
                                    // Check for errors sending function or event.
                                    if let Err(err) =
                                        function_tx.send(function_data.clone()).await
                                    {
                                        error!(error = ?err, "failed to send function data");
                                    }
                                    if let Err(err) =
                                        wx.send_event(Event::default(), Priority::High).await
                                    {
                                        error!(error = ?err, "failed to send event");
                                    }
                                }
                            }
                        },
                        Some(name) = gc_rx.recv() => {
                            state.req_cache.clean(&name).await;
                        },
                        _ = subsys.on_shutdown_requested() => {
                            info!("terminating lambda scheduler");
                            return;
                        },
                    };
                }
            }
        } => {}
    };
}

fn function_data(name: String, runtime_api: String, cargo_options: CargoOptions) -> FunctionData {
    let cmd = cargo_command(&name, &cargo_options);
    let bin_name = if is_valid_bin_name(&name) {
        Some(name.clone())
    } else {
        None
    };

    FunctionData {
        cmd,
        name,
        runtime_api,
        bin_name,
    }
}

fn is_valid_bin_name(name: &str) -> bool {
    !name.is_empty() && name != DEFAULT_PACKAGE_FUNCTION
}

<<<<<<< HEAD
pub(crate) fn cargo_command(
    name: &str,
    cargo_options: &CargoOptions,
) -> watchexec::command::Command {
    let mut args = vec!["run".into()];
=======
fn cargo_command(name: &str, cargo_options: &CargoOptions) -> watchexec::command::Command {
    let mut args = vec!["run".into(), "--color".into(), cargo_options.color.clone()];
>>>>>>> ef47b9c5
    if let Some(features) = cargo_options.features.as_deref() {
        args.push("--features".into());
        args.push(features.into());
    }

    if cargo_options.release {
        args.push("--release".into());
    }

    if is_valid_bin_name(name) {
        args.push("--bin".into());
        args.push(name.into());
    }

    watchexec::command::Command::from(Program::Exec {
        prog: "cargo".into(),
        args,
    })
}<|MERGE_RESOLUTION|>--- conflicted
+++ resolved
@@ -131,16 +131,11 @@
     !name.is_empty() && name != DEFAULT_PACKAGE_FUNCTION
 }
 
-<<<<<<< HEAD
 pub(crate) fn cargo_command(
     name: &str,
     cargo_options: &CargoOptions,
 ) -> watchexec::command::Command {
-    let mut args = vec!["run".into()];
-=======
-fn cargo_command(name: &str, cargo_options: &CargoOptions) -> watchexec::command::Command {
     let mut args = vec!["run".into(), "--color".into(), cargo_options.color.clone()];
->>>>>>> ef47b9c5
     if let Some(features) = cargo_options.features.as_deref() {
         args.push("--features".into());
         args.push(features.into());
