use crate::{
    requests::Action,
    state::RuntimeState,
    watcher::{FunctionData, WatcherConfig},
    CargoOptions,
};
use cargo_lambda_invoke::DEFAULT_PACKAGE_FUNCTION;
use std::sync::{Arc, Mutex};
use tokio::sync::mpsc::{self, Receiver, Sender};
use tokio_graceful_shutdown::SubsystemHandle;
use tracing::{error, info};
use watchexec::command::Program;
use watchexec_events::{Event, Priority};

pub(crate) async fn init_scheduler(
    subsys: &SubsystemHandle,
    state: RuntimeState,
    cargo_options: CargoOptions,
    watcher_config: WatcherConfig,
) -> Sender<Action> {
    let (req_tx, req_rx) = mpsc::channel::<Action>(100);

    subsys.start("lambda scheduler", move |s| async move {
        start_scheduler(s, state, cargo_options, watcher_config, req_rx).await;
        Ok::<_, std::convert::Infallible>(())
    });

    req_tx
}

async fn start_scheduler(
    subsys: SubsystemHandle,
    state: RuntimeState,
    cargo_options: CargoOptions,
    watcher_config: WatcherConfig,
    mut req_rx: Receiver<Action>,
) {
    let (function_tx, function_rx) = mpsc::channel::<FunctionData>(10);
    let (gc_tx, mut gc_rx) = mpsc::channel::<String>(10);
    let function_rx = Arc::new(Mutex::new(function_rx));

    let wx = crate::watcher::new(
        watcher_config.clone(),
        state.ext_cache.clone(),
        function_rx,
        gc_tx,
    )
    .await
    .expect("watcher to start");

    // Start watcher process and main scheduler loop.
    tokio::select! {
        res = wx.main() => match res {
            Ok(_) => {},
            Err(error) => {
                error!(?error, "failed to obtain watchexec task");
                subsys.request_global_shutdown();
            }
        },
        _ = {
            let wx = wx.clone();
            let subsys = subsys.clone();
            async move {
                loop {
                    tokio::select! {
                        Some(action) = req_rx.recv() => {
                            let start_function_name = match action {
                                Action::Invoke(req) => {
                                    match state.req_cache.upsert(req).await {
                                        Err(_) => None,
                                        Ok(v) => v,
                                    }
                                },
                                Action::Init => {
                                    state.req_cache.init(DEFAULT_PACKAGE_FUNCTION).await;
                                    Some(DEFAULT_PACKAGE_FUNCTION.into())
                                }
                            };

                            if watcher_config.start_function() {
                                if let Some(name) = start_function_name {
                                    let runtime_api = format!("{}/{}", &state.server_addr, &name);
                                    info!(function = name, "starting new lambda");
                                    let function_data =
                                        function_data(name, runtime_api, cargo_options.clone());
                                    // Check for errors sending function or event.
                                    if let Err(err) =
                                        function_tx.send(function_data.clone()).await
                                    {
                                        error!(error = ?err, "failed to send function data");
                                    }
                                    if let Err(err) =
                                        wx.send_event(Event::default(), Priority::High).await
                                    {
                                        error!(error = ?err, "failed to send event");
                                    }
                                }
                            }
                        },
                        Some(name) = gc_rx.recv() => {
                            state.req_cache.clean(&name).await;
                        },
                        _ = subsys.on_shutdown_requested() => {
                            info!("terminating lambda scheduler");
                            return;
                        },
                    };
                }
            }
        } => {}
    };
}

<<<<<<< HEAD
fn function_data(name: String, runtime_api: String, cargo_options: CargoOptions) -> FunctionData {
    let cmd = cargo_command(&name, &cargo_options);
    let bin_name = if is_valid_bin_name(&name) {
=======
async fn start_function(
    subsys: SubsystemHandle,
    name: String,
    runtime_api: String,
    cargo_options: CargoOptions,
    mut watcher_config: WatcherConfig,
    gc_tx: Sender<String>,
    ext_cache: ExtensionCache,
) -> Result<(), ServerError> {
    info!(function = ?name, manifest = ?cargo_options.manifest_path, "starting lambda function");

    let cmd = cargo_command(&name, &cargo_options)?;
    watcher_config.bin_name = if is_valid_bin_name(&name) {
>>>>>>> c6a832d6
        Some(name.clone())
    } else {
        None
    };

    FunctionData {
        cmd,
        name,
        runtime_api,
        bin_name,
    }
}

fn is_valid_bin_name(name: &str) -> bool {
    !name.is_empty() && name != DEFAULT_PACKAGE_FUNCTION
}

<<<<<<< HEAD
pub(crate) fn cargo_command(
    name: &str,
    cargo_options: &CargoOptions,
) -> watchexec::command::Command {
    let mut args = vec!["run".into(), "--color".into(), cargo_options.color.clone()];
=======
fn cargo_command(
    name: &str,
    cargo_options: &CargoOptions,
) -> Result<watchexec::command::Command, ServerError> {
    let mp = cargo_options
        .manifest_path
        .to_str()
        .ok_or_else(|| ServerError::InvalidManifest(cargo_options.manifest_path.clone()))?;

    let mut args = vec![
        "run".into(),
        "--manifest-path".into(),
        mp.to_string(),
        "--color".into(),
        cargo_options.color.clone(),
    ];

>>>>>>> c6a832d6
    if let Some(features) = cargo_options.features.as_deref() {
        args.push("--features".into());
        args.push(features.into());
    }

    if cargo_options.release {
        args.push("--release".into());
    }

    if is_valid_bin_name(name) {
        args.push("--bin".into());
        args.push(name.into());
    }

<<<<<<< HEAD
    watchexec::command::Command::from(Program::Exec {
=======
    Ok(Command::Exec {
>>>>>>> c6a832d6
        prog: "cargo".into(),
        args,
    })
}<|MERGE_RESOLUTION|>--- conflicted
+++ resolved
@@ -2,7 +2,7 @@
     requests::Action,
     state::RuntimeState,
     watcher::{FunctionData, WatcherConfig},
-    CargoOptions,
+    CargoOptions, ServerError,
 };
 use cargo_lambda_invoke::DEFAULT_PACKAGE_FUNCTION;
 use std::sync::{Arc, Mutex};
@@ -81,8 +81,18 @@
                                 if let Some(name) = start_function_name {
                                     let runtime_api = format!("{}/{}", &state.server_addr, &name);
                                     info!(function = name, "starting new lambda");
-                                    let function_data =
-                                        function_data(name, runtime_api, cargo_options.clone());
+                                    let function_data = match function_data(
+                                        name,
+                                        runtime_api,
+                                        cargo_options.clone()
+                                    ) {
+                                        Err(err) => {
+                                            error!(error = ?err, "failed to initialize function with data");
+                                            continue;
+                                        }
+                                        Ok(data) => data
+                                    };
+
                                     // Check for errors sending function or event.
                                     if let Err(err) =
                                         function_tx.send(function_data.clone()).await
@@ -111,50 +121,31 @@
     };
 }
 
-<<<<<<< HEAD
-fn function_data(name: String, runtime_api: String, cargo_options: CargoOptions) -> FunctionData {
-    let cmd = cargo_command(&name, &cargo_options);
-    let bin_name = if is_valid_bin_name(&name) {
-=======
-async fn start_function(
-    subsys: SubsystemHandle,
+fn function_data(
     name: String,
     runtime_api: String,
     cargo_options: CargoOptions,
-    mut watcher_config: WatcherConfig,
-    gc_tx: Sender<String>,
-    ext_cache: ExtensionCache,
-) -> Result<(), ServerError> {
-    info!(function = ?name, manifest = ?cargo_options.manifest_path, "starting lambda function");
-
+) -> Result<FunctionData, ServerError> {
     let cmd = cargo_command(&name, &cargo_options)?;
-    watcher_config.bin_name = if is_valid_bin_name(&name) {
->>>>>>> c6a832d6
+    let bin_name = if is_valid_bin_name(&name) {
         Some(name.clone())
     } else {
         None
     };
 
-    FunctionData {
+    Ok(FunctionData {
         cmd,
         name,
         runtime_api,
         bin_name,
-    }
+    })
 }
 
 fn is_valid_bin_name(name: &str) -> bool {
     !name.is_empty() && name != DEFAULT_PACKAGE_FUNCTION
 }
 
-<<<<<<< HEAD
 pub(crate) fn cargo_command(
-    name: &str,
-    cargo_options: &CargoOptions,
-) -> watchexec::command::Command {
-    let mut args = vec!["run".into(), "--color".into(), cargo_options.color.clone()];
-=======
-fn cargo_command(
     name: &str,
     cargo_options: &CargoOptions,
 ) -> Result<watchexec::command::Command, ServerError> {
@@ -162,7 +153,6 @@
         .manifest_path
         .to_str()
         .ok_or_else(|| ServerError::InvalidManifest(cargo_options.manifest_path.clone()))?;
-
     let mut args = vec![
         "run".into(),
         "--manifest-path".into(),
@@ -170,8 +160,6 @@
         "--color".into(),
         cargo_options.color.clone(),
     ];
-
->>>>>>> c6a832d6
     if let Some(features) = cargo_options.features.as_deref() {
         args.push("--features".into());
         args.push(features.into());
@@ -186,12 +174,8 @@
         args.push(name.into());
     }
 
-<<<<<<< HEAD
-    watchexec::command::Command::from(Program::Exec {
-=======
-    Ok(Command::Exec {
->>>>>>> c6a832d6
+    Ok(watchexec::command::Command::from(Program::Exec {
         prog: "cargo".into(),
         args,
-    })
+    }))
 }